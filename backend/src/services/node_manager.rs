--- conflicted
+++ resolved
@@ -357,7 +357,6 @@
     }
 
     async fn stream_events(&mut self) -> Pin<Box<dyn Stream<Item = NodeSpecificEvent> + Send>> {
-<<<<<<< HEAD
         println!("Attempting to subscribe to LND channel events...");
         let channel_event_stream = match self.client.lock().await
             .lightning()
@@ -377,7 +376,6 @@
 /* 
         println!("Attempting to subscribe to LND invoice events...");
         let invoice_event_stream = match self.client.lock().await
-=======
         println!("Got here");
 
         println!("Attempting to subscribe to LND channel events...");
@@ -402,14 +400,12 @@
 
 /*         println!("Attempting to subscribe to LND invoice events...");
         let invoice_event_stream = match client_guard
->>>>>>> 468ee85a
             .lightning()
             .subscribe_invoices(InvoiceSubscription {
                 add_index: 0,
                 settle_index: 0,
             })
             .await
-<<<<<<< HEAD
             {
                 Ok(response) => response.into_inner(),
                 Err(e) => {
@@ -419,7 +415,6 @@
             };
         println!("Finished invoice events subscription block."); */
         
-=======
         {
             Ok(response) => response.into_inner(),
             Err(e) => {
@@ -428,8 +423,7 @@
             }
         };
         println!("Finished invoice events subscription block."); */
-
->>>>>>> 468ee85a
+      
         let event_stream = async_stream::stream! {
             let mut channel_events = channel_event_stream.filter_map(|result| { 
                 match result {
@@ -539,11 +533,6 @@
                 }
             }); */
 
-<<<<<<< HEAD
-            // let mut merged_stream = stream::select(channel_events, invoice_events);
-=======
-            //let mut merged_stream = stream::select(channel_events, invoice_events);
->>>>>>> 468ee85a
 
             while let Some(event) = channel_events.next().await {
                 yield event;
