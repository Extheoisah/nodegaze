--- conflicted
+++ resolved
@@ -7,11 +7,8 @@
 use crate::services::node_manager::{
     ClnConnection, ClnNode, ConnectionRequest, LndConnection, LndNode,
 };
-<<<<<<< HEAD
 use crate::services::event_manager::{EventCollector, EventDispatcher, EventProcessor, NodeSpecificEvent};
-=======
 use crate::services::event_manager::{EventCollector, EventProcessor, NodeSpecificEvent};
->>>>>>> 468ee85a
 use crate::utils::jwt::Claims;
 use crate::utils::{NodeId, NodeInfo};
 use axum::{
@@ -60,14 +57,10 @@
                     let lnd_node_: Arc<Mutex<Box<dyn LightningClient  + Send + Sync + 'static>>>  = Arc::new(Mutex::new(Box::new(lnd_node)));
 
                     collector.start_sending(info.pubkey, lnd_node_).await;
-
-<<<<<<< HEAD
+                  
                     let dispatcher = Arc::new(EventDispatcher {});
 
                     let processor = EventProcessor::new(dispatcher);
-=======
-                    let processor = EventProcessor::new();
->>>>>>> 468ee85a
                     processor.start_receiving(receiver);
 
                     info
