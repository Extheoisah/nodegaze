//! Error handling utilities for API responses.
//!
//! Provides structured error responses and conversion between service-layer errors
//! and HTTP responses. Includes:
//! - Standard error response format
//! - ServiceError to HTTP status code mapping
//! - Validation error formatting helpers
//! - Pagination support for list endpoints
<<<<<<< HEAD
//! - Flexible filtering system for different data types
=======
>>>>>>> 144e377b
//!
//! # Response Format
//! All errors return consistent JSON responses containing:
//! - `error`: Human-readable message
//! - `error_type`: Machine-readable error category
//! - `details`: Optional field-specific validation errors
//!
//! Paginated responses include:
//! - `pagination`: Metadata about current page, total items, etc.
//!
//! # Error Handling Flow
//! 1. Service layer returns domain-specific `ServiceError`
//! 2. `service_error_to_http` converts to appropriate HTTP response
//! 3. Validation errors are automatically formatted with field details

use crate::errors::ServiceError;
use axum::http::StatusCode;
use serde::{Deserialize, Serialize, de::DeserializeOwned};

/// Standard API response wrapper for all endpoints
#[derive(Debug, Serialize, Deserialize)]
pub struct ApiResponse<T> {
    /// Indicates if the request was successful
    pub success: bool,
    /// Response data (present on success)
    #[serde(skip_serializing_if = "Option::is_none")]
    pub data: Option<T>,
    /// Human-readable message
    pub message: String,
    /// Error details (present on failure)
    #[serde(skip_serializing_if = "Option::is_none")]
    pub error: Option<ErrorDetails>,
    /// Pagination metadata (present for paginated responses)
    #[serde(skip_serializing_if = "Option::is_none")]
    pub pagination: Option<PaginationMeta>,
    /// Request timestamp
    pub timestamp: String,
}

/// Pagination metadata for list responses
#[derive(Debug, Serialize, Deserialize)]
pub struct PaginationMeta {
    /// Current page number (1-indexed)
    pub current_page: u32,
    /// Number of items per page
    pub per_page: u32,
    /// Total number of items across all pages
    pub total_items: u64,
    /// Total number of pages
    pub total_pages: u32,
    /// Whether there is a next page
    pub has_next: bool,
    /// Whether there is a previous page
    pub has_prev: bool,
    /// Next page number (if available)
    #[serde(skip_serializing_if = "Option::is_none")]
    pub next_page: Option<u32>,
    /// Previous page number (if available)
    #[serde(skip_serializing_if = "Option::is_none")]
    pub prev_page: Option<u32>,
}

/// Paginated response wrapper containing items and pagination metadata
#[derive(Debug, Serialize, Deserialize)]
pub struct PaginatedData<T> {
    /// List of items for current page
    pub items: Vec<T>,
    /// Total count of items (redundant with pagination.total_items but convenient)
    pub total: u64,
}

/// Error details for failed requests
#[derive(Debug, Serialize, Deserialize)]
pub struct ErrorDetails {
    /// Machine-readable error type identifier
    pub error_type: String,
    /// Field-specific validation errors when applicable
    #[serde(skip_serializing_if = "Option::is_none")]
    pub details: Option<Vec<FieldError>>,
}

/// Field-specific validation error details
#[derive(Debug, Serialize, Deserialize)]
pub struct FieldError {
    /// Name of the field with validation error
    pub field: String,
    /// Description of the validation failure
    pub message: String,
}

<<<<<<< HEAD
/// Pagination parameters for requests
#[derive(Debug, Serialize, Deserialize, Validate)]
pub struct PaginationFilter {
    /// Page number (1-indexed)
    #[validate(range(min = 1))]
    pub page: Option<u32>,
    /// Number of items per page
    #[validate(range(min = 1, max = 100))]
    pub per_page: Option<u32>,
}

// Numeric comparison operators for filtering
#[derive(Debug, Serialize, Deserialize, Clone)]
#[serde(rename_all = "snake_case")]
pub enum NumericOperator {
    /// Greater than or equal to
    Gte,
    /// Less than or equal to
    Lte,
    /// Equal to
    Eq,
    /// Greater than
    Gt,
    /// Less than
    Lt,
}

/// Capacity filter for numeric values
#[derive(Debug, Serialize, Deserialize, Clone)]
pub struct CapacityFilter {
    /// The comparison operator
    pub operator: NumericOperator,
    /// The value to compare against
    pub value: i64,
}

/// Date range filter
#[derive(Debug, Serialize, Deserialize, Clone, Validate)]
pub struct DateRangeFilter {
    /// Start date (inclusive)
    pub from: Option<DateTime<Utc>>,
    /// End date (inclusive)
    pub to: Option<DateTime<Utc>>,
}

/// Generic state filter that can work with any enum type
#[derive(Debug, Serialize, Deserialize, Clone)]
pub struct StateFilter<T>
where
    T: Debug + Clone + Serialize + DeserializeOwned,
{
    /// List of states to filter by (OR logic)
    pub states: Vec<T>,
}

/// Base filter struct that other modules can extend
#[derive(Debug, Serialize, Deserialize, Clone)]
pub struct BaseFilter {
    /// Capacity-based filtering
    #[serde(skip_serializing_if = "Option::is_none")]
    pub capacity: Option<CapacityFilter>,
    /// Date range filtering
    #[serde(skip_serializing_if = "Option::is_none")]
    pub date_range: Option<DateRangeFilter>,
}

/// Complete filter combining pagination and filtering options
#[derive(Debug, Serialize, Deserialize, Validate)]
pub struct FilterRequest<T>
where
    T: Debug + Clone + Serialize + DeserializeOwned,
{
    /// Pagination parameters
    #[serde(flatten)]
    #[validate]
    pub pagination: PaginationFilter,
    /// Base filtering options
    #[serde(flatten)]
    pub base_filter: BaseFilter,
    /// Module-specific state filtering
    #[serde(skip_serializing_if = "Option::is_none")]
    pub state: Option<StateFilter<T>>,
}

=======
>>>>>>> 144e377b
impl PaginationMeta {
    /// Create pagination metadata from page parameters and total count
    pub fn new(current_page: u32, per_page: u32, total_items: u64) -> Self {
        let total_pages = if total_items == 0 {
            1
        } else {
            ((total_items - 1) / per_page as u64 + 1) as u32
        };
<<<<<<< HEAD

        let has_next = current_page < total_pages;
        let has_prev = current_page > 1;

=======
        
        let has_next = current_page < total_pages;
        let has_prev = current_page > 1;
        
>>>>>>> 144e377b
        Self {
            current_page,
            per_page,
            total_items,
            total_pages,
            has_next,
            has_prev,
<<<<<<< HEAD
            next_page: if has_next {
                Some(current_page + 1)
            } else {
                None
            },
            prev_page: if has_prev {
                Some(current_page - 1)
            } else {
                None
            },
=======
            next_page: if has_next { Some(current_page + 1) } else { None },
            prev_page: if has_prev { Some(current_page - 1) } else { None },
>>>>>>> 144e377b
        }
    }
}

impl<T> PaginatedData<T> {
    /// Create a new paginated data wrapper
    pub fn new(items: Vec<T>, total: u64) -> Self {
        Self { items, total }
    }
}

impl<T> ApiResponse<T> {
    /// Create a successful response
    pub fn success(data: T, message: impl Into<String>) -> Self {
        Self {
            success: true,
            data: Some(data),
            message: message.into(),
            error: None,
            pagination: None,
            timestamp: chrono::Utc::now().to_rfc3339(),
        }
    }

    /// Create a successful response with default message
    pub fn ok(data: T) -> Self {
        Self::success(data, "Request successful")
    }

    /// Create a successful paginated response
<<<<<<< HEAD
    pub fn paginated(data: T, pagination: PaginationMeta, message: impl Into<String>) -> Self {
=======
    pub fn paginated(
        data: T,
        pagination: PaginationMeta,
        message: impl Into<String>,
    ) -> Self {
>>>>>>> 144e377b
        Self {
            success: true,
            data: Some(data),
            message: message.into(),
            error: None,
            pagination: Some(pagination),
            timestamp: chrono::Utc::now().to_rfc3339(),
        }
    }

    /// Create a successful paginated response with default message
    pub fn ok_paginated(data: T, pagination: PaginationMeta) -> Self {
        Self::paginated(data, pagination, "Request successful")
    }

    /// Create an error response
    pub fn error(
        message: impl Into<String>,
        error_type: impl Into<String>,
        details: Option<Vec<FieldError>>,
    ) -> ApiResponse<()> {
        ApiResponse {
            success: false,
            data: None,
            message: message.into(),
            error: Some(ErrorDetails {
                error_type: error_type.into(),
                details,
            }),
            pagination: None,
            timestamp: chrono::Utc::now().to_rfc3339(),
        }
    }
}

impl PaginationFilter {
    /// Get page number with default
    pub fn page(&self) -> u32 {
        self.page.unwrap_or(1)
    }

    /// Get per_page with default
    pub fn per_page(&self) -> u32 {
        self.per_page.unwrap_or(20)
    }

    /// Calculate offset for database queries
    pub fn offset(&self) -> u64 {
        ((self.page() - 1) * self.per_page()) as u64
    }

    /// Get limit for database queries
    pub fn limit(&self) -> u64 {
        self.per_page() as u64
    }
}

impl Default for PaginationFilter {
    fn default() -> Self {
        Self {
            page: Some(1),
            per_page: Some(20),
        }
    }
}

impl DateRangeFilter {
    /// Create a new date range filter
    pub fn new(from: Option<DateTime<Utc>>, to: Option<DateTime<Utc>>) -> Self {
        Self { from, to }
    }

    /// Check if the filter has any constraints
    pub fn is_empty(&self) -> bool {
        self.from.is_none() && self.to.is_none()
    }

    /// Validate that from date is before to date
    pub fn is_valid(&self) -> bool {
        match (self.from, self.to) {
            (Some(from), Some(to)) => from <= to,
            _ => true,
        }
    }
}

impl<T> StateFilter<T>
where
    T: Debug + Clone + Serialize + DeserializeOwned,
{
    /// Create a new state filter
    pub fn new(states: Vec<T>) -> Self {
        Self { states }
    }

    /// Check if the filter has any states
    pub fn is_empty(&self) -> bool {
        self.states.is_empty()
    }

    /// Check if a given state matches any of the filter states
    pub fn matches(&self, state: &T) -> bool
    where
        T: PartialEq,
    {
        self.states.contains(state)
    }
}

impl BaseFilter {
    /// Create a new empty base filter
    pub fn new() -> Self {
        Self {
            capacity: None,
            date_range: None,
        }
    }

    /// Set capacity filter
    pub fn with_capacity(mut self, capacity: CapacityFilter) -> Self {
        self.capacity = Some(capacity);
        self
    }

    /// Set date range filter
    pub fn with_date_range(mut self, date_range: DateRangeFilter) -> Self {
        self.date_range = Some(date_range);
        self
    }
}

impl Default for BaseFilter {
    fn default() -> Self {
        Self::new()
    }
}

impl<T> FilterRequest<T>
where
    T: Debug + Clone + Serialize + DeserializeOwned,
{
    /// Create a new filter request
    pub fn new() -> Self {
        Self {
            pagination: PaginationFilter::default(),
            base_filter: BaseFilter::new(),
            state: None,
        }
    }

    /// Set state filter
    pub fn with_state_filter(mut self, state_filter: StateFilter<T>) -> Self {
        self.state = Some(state_filter);
        self
    }
}

impl<T> Default for FilterRequest<T>
where
    T: Debug + Clone + Serialize + DeserializeOwned,
{
    fn default() -> Self {
        Self::new()
    }
}

/// Converts ServiceError to appropriate HTTP response with standard format
pub fn service_error_to_http(error: ServiceError) -> (StatusCode, String) {
    let (status, error_type, message) = match error {
        ServiceError::Validation { message } => {
            (StatusCode::BAD_REQUEST, "validation_error", message)
        }
        ServiceError::NotFound { entity, identifier } => (
            StatusCode::NOT_FOUND,
            "not_found",
            format!("{} '{}' not found", entity, identifier),
        ),
        ServiceError::AlreadyExists { entity, identifier } => (
            StatusCode::CONFLICT,
            "already_exists",
            format!("{} '{}' already exists", entity, identifier),
        ),
        ServiceError::PermissionDenied { message } => {
            (StatusCode::FORBIDDEN, "permission_denied", message)
        }
        ServiceError::InvalidOperation { message } => {
            (StatusCode::BAD_REQUEST, "invalid_operation", message)
        }
        ServiceError::Database { source } => {
            tracing::error!("Database error: {}", source);
            (
                StatusCode::INTERNAL_SERVER_ERROR,
                "database_error",
                "Internal server error".to_string(),
            )
        }
        ServiceError::ExternalService { message } => {
            (StatusCode::BAD_GATEWAY, "external_service_error", message)
        }
    };

    let error_response = ApiResponse::<()>::error(message, error_type, None);
    (status, serde_json::to_string(&error_response).unwrap())
}

/// Formats validator::ValidationErrors into field-specific error details
pub fn validation_errors_to_field_errors(errors: validator::ValidationErrors) -> Vec<FieldError> {
    errors
        .field_errors()
        .into_iter()
        .flat_map(|(field, errors)| {
            errors.iter().map(move |error| FieldError {
                field: field.to_string(),
                message: error
                    .message
                    .as_ref()
                    .unwrap_or(&"Invalid value".into())
                    .to_string(),
            })
        })
        .collect()
}

/// Helper to create validation error response
pub fn validation_error_response(errors: validator::ValidationErrors) -> (StatusCode, String) {
    let field_errors = validation_errors_to_field_errors(errors);
    let error_response =
        ApiResponse::<()>::error("Validation failed", "validation_error", Some(field_errors));
    (
        StatusCode::BAD_REQUEST,
        serde_json::to_string(&error_response).unwrap(),
    )
}

#[cfg(test)]
mod tests {
    use super::*;

    #[test]
    fn test_pagination_meta_calculation() {
        // Test normal pagination
        let meta = PaginationMeta::new(2, 10, 25);
        assert_eq!(meta.current_page, 2);
        assert_eq!(meta.per_page, 10);
        assert_eq!(meta.total_items, 25);
        assert_eq!(meta.total_pages, 3);
        assert!(meta.has_next);
        assert!(meta.has_prev);
        assert_eq!(meta.next_page, Some(3));
        assert_eq!(meta.prev_page, Some(1));

        // Test first page
        let meta = PaginationMeta::new(1, 10, 25);
        assert!(!meta.has_prev);
        assert!(meta.has_next);
        assert_eq!(meta.prev_page, None);
        assert_eq!(meta.next_page, Some(2));

        // Test last page
        let meta = PaginationMeta::new(3, 10, 25);
        assert!(meta.has_prev);
        assert!(!meta.has_next);
        assert_eq!(meta.prev_page, Some(2));
        assert_eq!(meta.next_page, None);

        // Test empty result set
        let meta = PaginationMeta::new(1, 10, 0);
        assert_eq!(meta.total_pages, 1);
        assert!(!meta.has_next);
        assert!(!meta.has_prev);
    }
}<|MERGE_RESOLUTION|>--- conflicted
+++ resolved
@@ -6,10 +6,7 @@
 //! - ServiceError to HTTP status code mapping
 //! - Validation error formatting helpers
 //! - Pagination support for list endpoints
-<<<<<<< HEAD
 //! - Flexible filtering system for different data types
-=======
->>>>>>> 144e377b
 //!
 //! # Response Format
 //! All errors return consistent JSON responses containing:
@@ -100,7 +97,6 @@
     pub message: String,
 }
 
-<<<<<<< HEAD
 /// Pagination parameters for requests
 #[derive(Debug, Serialize, Deserialize, Validate)]
 pub struct PaginationFilter {
@@ -185,8 +181,6 @@
     pub state: Option<StateFilter<T>>,
 }
 
-=======
->>>>>>> 144e377b
 impl PaginationMeta {
     /// Create pagination metadata from page parameters and total count
     pub fn new(current_page: u32, per_page: u32, total_items: u64) -> Self {
@@ -195,17 +189,10 @@
         } else {
             ((total_items - 1) / per_page as u64 + 1) as u32
         };
-<<<<<<< HEAD
 
         let has_next = current_page < total_pages;
         let has_prev = current_page > 1;
 
-=======
-        
-        let has_next = current_page < total_pages;
-        let has_prev = current_page > 1;
-        
->>>>>>> 144e377b
         Self {
             current_page,
             per_page,
@@ -213,7 +200,6 @@
             total_pages,
             has_next,
             has_prev,
-<<<<<<< HEAD
             next_page: if has_next {
                 Some(current_page + 1)
             } else {
@@ -224,10 +210,6 @@
             } else {
                 None
             },
-=======
-            next_page: if has_next { Some(current_page + 1) } else { None },
-            prev_page: if has_prev { Some(current_page - 1) } else { None },
->>>>>>> 144e377b
         }
     }
 }
@@ -258,15 +240,7 @@
     }
 
     /// Create a successful paginated response
-<<<<<<< HEAD
     pub fn paginated(data: T, pagination: PaginationMeta, message: impl Into<String>) -> Self {
-=======
-    pub fn paginated(
-        data: T,
-        pagination: PaginationMeta,
-        message: impl Into<String>,
-    ) -> Self {
->>>>>>> 144e377b
         Self {
             success: true,
             data: Some(data),
@@ -538,4 +512,82 @@
         assert!(!meta.has_next);
         assert!(!meta.has_prev);
     }
+}
+
+#[cfg(test)]
+mod tests {
+    use super::*;
+
+    #[test]
+    fn test_pagination_meta_calculation() {
+        // Test normal pagination
+        let meta = PaginationMeta::new(2, 10, 25);
+        assert_eq!(meta.current_page, 2);
+        assert_eq!(meta.per_page, 10);
+        assert_eq!(meta.total_items, 25);
+        assert_eq!(meta.total_pages, 3);
+        assert!(meta.has_next);
+        assert!(meta.has_prev);
+        assert_eq!(meta.next_page, Some(3));
+        assert_eq!(meta.prev_page, Some(1));
+
+        // Test first page
+        let meta = PaginationMeta::new(1, 10, 25);
+        assert!(!meta.has_prev);
+        assert!(meta.has_next);
+        assert_eq!(meta.prev_page, None);
+        assert_eq!(meta.next_page, Some(2));
+
+        // Test last page
+        let meta = PaginationMeta::new(3, 10, 25);
+        assert!(meta.has_prev);
+        assert!(!meta.has_next);
+        assert_eq!(meta.prev_page, Some(2));
+        assert_eq!(meta.next_page, None);
+
+        // Test empty result set
+        let meta = PaginationMeta::new(1, 10, 0);
+        assert_eq!(meta.total_pages, 1);
+        assert!(!meta.has_next);
+        assert!(!meta.has_prev);
+    }
+}
+
+#[cfg(test)]
+mod tests {
+    use super::*;
+
+    #[test]
+    fn test_pagination_meta_calculation() {
+        // Test normal pagination
+        let meta = PaginationMeta::new(2, 10, 25);
+        assert_eq!(meta.current_page, 2);
+        assert_eq!(meta.per_page, 10);
+        assert_eq!(meta.total_items, 25);
+        assert_eq!(meta.total_pages, 3);
+        assert!(meta.has_next);
+        assert!(meta.has_prev);
+        assert_eq!(meta.next_page, Some(3));
+        assert_eq!(meta.prev_page, Some(1));
+
+        // Test first page
+        let meta = PaginationMeta::new(1, 10, 25);
+        assert!(!meta.has_prev);
+        assert!(meta.has_next);
+        assert_eq!(meta.prev_page, None);
+        assert_eq!(meta.next_page, Some(2));
+
+        // Test last page
+        let meta = PaginationMeta::new(3, 10, 25);
+        assert!(meta.has_prev);
+        assert!(!meta.has_next);
+        assert_eq!(meta.prev_page, Some(2));
+        assert_eq!(meta.next_page, None);
+
+        // Test empty result set
+        let meta = PaginationMeta::new(1, 10, 0);
+        assert_eq!(meta.total_pages, 1);
+        assert!(!meta.has_next);
+        assert!(!meta.has_prev);
+    }
 }