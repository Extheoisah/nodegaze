"use client";

import React, { useState, useEffect } from "react";
import { usePathname } from "next/navigation";

import {
  Sidebar,
  SidebarContent,
  SidebarGroup,
  SidebarGroupContent,
  SidebarGroupLabel,
  SidebarMenu,
  SidebarMenuButton,
  SidebarMenuItem,
  SidebarRail,
} from "@/components/ui/sidebar";
import { Binoculars } from "@/public/assets/icons/binoculars";
import { Eye } from "@/public/assets/icons/eye";
import { Graph } from "@/public/assets/icons/graph";
import { Logo } from "@/public/assets/icons/logo";
import { Network } from "@/public/assets/icons/network";
import { Note } from "@/public/assets/icons/note";
import { Socket } from "@/public/assets/icons/socket";

interface NavigationItem {
  title: string;
  url: string;
  icon: React.ComponentType<{ className?: string }>;
  count?: number;
}

interface NavigationSection {
  title?: string;
  items: NavigationItem[];
}

export function AppSidebar({ ...props }: React.ComponentProps<typeof Sidebar>) {
  const pathname = usePathname();
  const [channelCount, setChannelCount] = useState(0);

  useEffect(() => {
    const fetchChannelCount = async () => {
      try {
        const res = await fetch("/api/channels?page=1&per_page=10");
        const result = await res.json();
        setChannelCount(result?.data?.items?.length || 0);
      } catch {
        setChannelCount(0);
      }
    };
    fetchChannelCount();
  }, []);

  const navigationItems: NavigationSection[] = [
    {
      title: "Dashboard",
      items: [
        { title: "Overview", 
          url: "/overview", 
          icon: Eye, 
        },
        {
          title: "Channels",
          url: "/channels",
          icon: Socket,
          count: channelCount,
        },
        { title: "All Nodes", 
          url: "/nodes", 
          icon: Graph, 
          count: 10 },
        { title: "Events", 
          url: "/events", 
          icon: Network, 
          count: 10,
        },
      ],
    },
    {
      title: "Transactions",
      items: [
        { title: "Payment", 
          url: "/payments", 
          icon: Note, 
        },
        { title: "Invoices", 
          url: "/invoices", 
          icon: Binoculars, 
        },
      ],
    },
  ];

  return (
    <Sidebar {...props}>
      <SidebarContent className="px-4">
        <section className="flex gap-5 my-7 items-center justify-left">
          <Logo className="w-10 h-10" />
          <span className="text-[25.83px] font-semibold text-blue-primary font-lato">
            Nodegaze
          </span>
        </section>
        {navigationItems.map((section, index) => (
          <SidebarGroup key={index}>
            {section.title && (
              <SidebarGroupLabel className="text-sm font-medium text-grey-accent font-clash-grotesk">
                {section.title}
              </SidebarGroupLabel>
            )}
            <SidebarGroupContent>
              <SidebarMenu>
                {section.items.map((item) => {
                  const isActive = pathname === item.url;
                  return (
                    <SidebarMenuItem key={item.title}>
                      <SidebarMenuButton
                        asChild
                        isActive={isActive}
                        className="text-sm h-11 font-medium font-clash-grotesk"
                        disabled={
                          item.url === "/payments" || item.url === "/invoices"
                        }
                      >
                        <a
                          href={item.url}
                          className={`flex items-center justify-between ${
                            ["/payments", "/invoices", "/nodes"].includes(
                              item.url
                            )
<<<<<<< HEAD
                              ? ""
=======
                              ? "opacity-50 cursor-not-allowed"
>>>>>>> fadfd1e0
                              : ""
                          }`}
                        >
                          <div className="flex items-center gap-2">
                            <item.icon className="h-4 w-4" />
                            <span>{item.title}</span>
                          </div>
                          {item.count !== undefined && (
                            <span className="bg-grey-sub-background rounded-xl px-2 py-1 text-xs font-clash-grotesk font-medium text-grey-primary">
                              {item.count}
                            </span>
                          )}
                        </a>
                      </SidebarMenuButton>
                    </SidebarMenuItem>
                  );
                })}
              </SidebarMenu>
            </SidebarGroupContent>
          </SidebarGroup>
        ))}
      </SidebarContent>
      <SidebarRail />
    </Sidebar>
  );
}<|MERGE_RESOLUTION|>--- conflicted
+++ resolved
@@ -127,11 +127,7 @@
                             ["/payments", "/invoices", "/nodes"].includes(
                               item.url
                             )
-<<<<<<< HEAD
-                              ? ""
-=======
                               ? "opacity-50 cursor-not-allowed"
->>>>>>> fadfd1e0
                               : ""
                           }`}
                         >
